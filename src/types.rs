--- conflicted
+++ resolved
@@ -34,21 +34,12 @@
 impl From<SockType> for c_int {
     fn from(sock: SockType) -> c_int {
         match sock {
-<<<<<<< HEAD
-            SockType::Stream => c::SOCK_STREAM,
-            SockType::DGram => c::SOCK_DGRAM,
-            #[cfg(not(target_os = "redox"))]
-            SockType::Raw => c::SOCK_RAW,
-            #[cfg(not(target_os = "redox"))]
-            SockType::RDM => c::SOCK_RDM,
-=======
             SockType::Stream => c::SOCK_STREAM as i32,
             SockType::DGram => c::SOCK_DGRAM as i32,
             #[cfg(not(target_os = "redox"))]
             SockType::Raw => c::SOCK_RAW as i32,
             #[cfg(not(target_os = "redox"))]
             SockType::RDM => c::SOCK_RDM as i32,
->>>>>>> 3b5acba3
         }
     }
 }
@@ -132,15 +123,9 @@
 impl From<AddrFamily> for c_int {
     fn from(sock: AddrFamily) -> c_int {
         match sock {
-<<<<<<< HEAD
-            AddrFamily::Unix => c::AF_UNIX,
-            AddrFamily::Inet => c::AF_INET,
-            AddrFamily::Inet6 => c::AF_INET6,
-=======
             AddrFamily::Unix => c::AF_UNIX as i32,
             AddrFamily::Inet => c::AF_INET as i32,
             AddrFamily::Inet6 => c::AF_INET6 as i32,
->>>>>>> 3b5acba3
         }
     }
 }
