--- conflicted
+++ resolved
@@ -80,17 +80,10 @@
 #[cfg(unix)]
 extern crate libc;
 
-<<<<<<< HEAD
-#[cfg(windows)]
-extern crate winapi;
-
-extern crate socket2;
-=======
 /*
 #[cfg(windows)]
 extern crate winapi;
 */
->>>>>>> 3b5acba3
 
 mod addrinfo;
 mod err;
@@ -98,10 +91,7 @@
 mod lookup;
 mod nameinfo;
 mod types;
-<<<<<<< HEAD
-=======
 
->>>>>>> 3b5acba3
 #[cfg(windows)]
 mod win;
 
