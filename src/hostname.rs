--- conflicted
+++ resolved
@@ -21,11 +21,6 @@
 pub fn get_hostname() -> Result<String, io::Error> {
     // Prime windows.
     #[cfg(windows)]
-<<<<<<< HEAD
-    ::win::init_winsock();
-
-    let mut c_name = [0 as c_char; 256 as usize];
-=======
     crate::win::init_winsock();
 
     let mut c_name = [0 as c_char; 256_usize];
@@ -34,7 +29,6 @@
     let res = unsafe { c_gethostname(c_name.as_mut_ptr() as *mut u8, c_name.len() as _) };
 
     #[cfg(unix)]
->>>>>>> 3b5acba3
     let res = unsafe { c_gethostname(c_name.as_mut_ptr(), c_name.len() as _) };
 
     // If an error occured, check errno for error message.
