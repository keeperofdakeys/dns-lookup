--- conflicted
+++ resolved
@@ -35,16 +35,6 @@
     // Hard code maximums, as they aren't defined in libc/winapi.
 
     // Allocate buffers for name and service strings.
-<<<<<<< HEAD
-    let mut c_host = [0 as c_char; 1024 as usize];
-    // No NI_MAXSERV, so use suggested value.
-    let mut c_service = [0 as c_char; 32 as usize];
-
-    // Prime windows.
-    #[cfg(windows)]
-    ::win::init_winsock();
-
-=======
     let mut c_host = [0 as c_char; 1024_usize];
     // No NI_MAXSERV, so use suggested value.
     let mut c_service = [0 as c_char; 32_usize];
@@ -67,7 +57,6 @@
     }
 
     #[cfg(unix)]
->>>>>>> 3b5acba3
     unsafe {
         LookupError::match_gai_error(c_getnameinfo(
             c_sock,
@@ -124,11 +113,7 @@
 
     #[cfg(windows)]
     {
-<<<<<<< HEAD
-        let hostname = ::hostname::get_hostname().unwrap();
-=======
         let hostname = crate::hostname::get_hostname().unwrap();
->>>>>>> 3b5acba3
         assert_eq!(name, hostname);
     }
 }