--- conflicted
+++ resolved
@@ -46,15 +46,9 @@
     #[allow(dead_code)]
     fn new(
         flags: Option<i32>,
-<<<<<<< HEAD
-        address: Option<::AddrFamily>,
-        socktype: Option<::SockType>,
-        protocol: Option<::Protocol>,
-=======
         address: Option<crate::AddrFamily>,
         socktype: Option<crate::SockType>,
         protocol: Option<crate::Protocol>,
->>>>>>> 3b5acba3
     ) -> AddrInfoHints {
         AddrInfoHints {
             flags: flags.unwrap_or(0),
@@ -126,11 +120,7 @@
         }
 
         let addrinfo = *a;
-<<<<<<< HEAD
-        let ((), sockaddr) = SockAddr::init(|storage, len| {
-=======
         let ((), sockaddr) = SockAddr::try_init(|storage, len| {
->>>>>>> 3b5acba3
             *len = addrinfo.ai_addrlen as _;
             std::ptr::copy_nonoverlapping(
                 addrinfo.ai_addr as *const u8,
@@ -154,11 +144,7 @@
             canonname: addrinfo
                 .ai_canonname
                 .as_ref()
-<<<<<<< HEAD
-                .map(|s| CStr::from_ptr(s).to_str().unwrap().to_owned()),
-=======
                 .map(|s| CStr::from_ptr(*s as *mut i8).to_str().unwrap().to_owned()),
->>>>>>> 3b5acba3
         })
     }
 }
@@ -231,22 +217,6 @@
         None => None,
     };
     let c_service = service.as_ref().map_or(ptr::null(), |s| s.as_ptr());
-<<<<<<< HEAD
-
-    let c_hints = unsafe {
-        match hints {
-            Some(hints) => hints.as_addrinfo(),
-            None => mem::zeroed(),
-        }
-    };
-
-    let mut res = ptr::null_mut();
-
-    // Prime windows.
-    #[cfg(windows)]
-    ::win::init_winsock();
-
-=======
 
     let c_hints = unsafe {
         match hints {
@@ -272,7 +242,6 @@
     }
 
     #[cfg(unix)]
->>>>>>> 3b5acba3
     unsafe {
         LookupError::match_gai_error(c_getaddrinfo(c_host, c_service, &c_hints, &mut res))?;
     }
@@ -285,11 +254,7 @@
 
 #[test]
 fn test_addrinfohints() {
-<<<<<<< HEAD
-    use {AddrFamily, SockType};
-=======
     use crate::{AddrFamily, SockType};
->>>>>>> 3b5acba3
 
     assert_eq!(
         AddrInfoHints {
